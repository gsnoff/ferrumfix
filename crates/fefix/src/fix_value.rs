--- conflicted
+++ resolved
@@ -58,549 +58,4 @@
     fn to_string(&self) -> String {
         String::from_utf8(self.to_bytes()).expect("Invalid UTF-8 representation of FIX field.")
     }
-<<<<<<< HEAD
-=======
-}
-
-/// Zero-padding instructions for integers.
-#[derive(Debug, Copy, Clone, Default)]
-pub struct ZeroPadding(pub usize);
-
-/// Specifies whether a timestamp should have millisecond or second precision.
-///
-/// Enabled by [`Default`].
-#[derive(Debug, Copy, Clone)]
-pub struct WithMilliseconds(pub bool);
-
-impl Default for WithMilliseconds {
-    fn default() -> Self {
-        Self(true)
-    }
-}
-
-#[cfg(feature = "utils-chrono")]
-#[cfg_attr(doc_cfg, doc(cfg(feature = "utils-chrono")))]
-impl<'a> FixValue<'a> for chrono::DateTime<chrono::Utc> {
-    type Error = &'static str;
-    type SerializeSettings = WithMilliseconds;
-
-    #[inline]
-    fn serialize<B>(&self, buffer: &mut B) -> usize
-    where
-        B: Buffer,
-    {
-        // Serialize with milliseconds by default.
-        self.serialize_with(buffer, WithMilliseconds(true))
-    }
-
-    #[inline]
-    fn serialize_with<B>(&self, buffer: &mut B, settings: Self::SerializeSettings) -> usize
-    where
-        B: Buffer,
-    {
-        use chrono::{Datelike, Timelike};
-        (self.year() as u32).serialize_with(buffer, ZeroPadding(4));
-        (self.month() as u32).serialize_with(buffer, ZeroPadding(2));
-        (self.day() as u32).serialize_with(buffer, ZeroPadding(2));
-        buffer.extend_from_slice(b"-");
-        (self.hour() as u32).serialize_with(buffer, ZeroPadding(2));
-        buffer.extend_from_slice(b":");
-        (self.minute() as u32).serialize_with(buffer, ZeroPadding(2));
-        buffer.extend_from_slice(b":");
-        (self.second() as u32).serialize_with(buffer, ZeroPadding(2));
-        if settings.0 {
-            buffer.extend_from_slice(b".");
-            (self.nanosecond() / 10E6 as u32).serialize_with(buffer, ZeroPadding(3));
-            21
-        } else {
-            17
-        }
-    }
-
-    #[inline]
-    fn deserialize(_data: &'a [u8]) -> Result<Self, Self::Error> {
-        Err("TODO")
-    }
-}
-
-#[cfg(feature = "utils-chrono")]
-#[cfg_attr(doc_cfg, doc(cfg(feature = "utils-chrono")))]
-impl<'a> FixValue<'a> for chrono::NaiveDate {
-    type Error = &'static str;
-    type SerializeSettings = ();
-
-    #[inline]
-    fn serialize_with<B>(&self, buffer: &mut B, _settings: Self::SerializeSettings) -> usize
-    where
-        B: Buffer,
-    {
-        use chrono::Datelike;
-        (self.year() as u32).serialize_with(buffer, ZeroPadding(4));
-        (self.month() as u32).serialize_with(buffer, ZeroPadding(2));
-        (self.day() as u32).serialize_with(buffer, ZeroPadding(2));
-        8
-    }
-
-    #[inline]
-    fn deserialize(data: &'a [u8]) -> Result<Self, Self::Error> {
-        let date = Date::deserialize(data).map_err(|_| "Invalid date format.")?;
-        date.to_chrono_naive().ok_or("Invalid date range.")
-    }
-
-    #[inline]
-    fn deserialize_lossy(data: &'a [u8]) -> Result<Self, Self::Error> {
-        let date = Date::deserialize_lossy(data).map_err(|_| "Invalid date format.")?;
-        date.to_chrono_naive().ok_or("Invalid date range.")
-    }
-}
-
-#[cfg(feature = "utils-rust-decimal")]
-#[cfg_attr(doc_cfg, doc(cfg(feature = "utils-rust-decimal")))]
-impl<'a> FixValue<'a> for rust_decimal::Decimal {
-    type Error = &'static str;
-    type SerializeSettings = ();
-
-    #[inline]
-    fn serialize_with<B>(&self, buffer: &mut B, _settings: ()) -> usize
-    where
-        B: Buffer,
-    {
-        // TODO: Remove allocations.
-        let s = ToString::to_string(self);
-        buffer.extend_from_slice(s.as_bytes());
-        s.as_bytes().len()
-    }
-
-    #[inline]
-    fn deserialize(data: &'a [u8]) -> Result<Self, Self::Error> {
-        use std::str::FromStr;
-
-        const ERR_DECIMAL_INVALID: &str = "Invalid decimal number.";
-
-        let s = std::str::from_utf8(data).map_err(|_| ERR_UTF8)?;
-        rust_decimal::Decimal::from_str(s).map_err(|_| ERR_DECIMAL_INVALID)
-    }
-}
-
-#[cfg(feature = "utils-decimal")]
-#[cfg_attr(doc_cfg, doc(cfg(feature = "utils-decimal")))]
-impl<'a> FixValue<'a> for decimal::d128 {
-    type Error = decimal::Status;
-    type SerializeSettings = ();
-
-    #[inline]
-    fn serialize_with<B>(&self, buffer: &mut B, _settings: ()) -> usize
-    where
-        B: Buffer,
-    {
-        // TODO: Remove allocations.
-        let s = ToString::to_string(self);
-        buffer.extend_from_slice(s.as_bytes());
-        s.as_bytes().len()
-    }
-
-    fn deserialize(data: &'a [u8]) -> Result<Self, Self::Error> {
-        use std::str::FromStr;
-
-        decimal::d128::set_status(decimal::Status::empty());
-        let s = std::str::from_utf8(data).unwrap_or("invalid UTF-8");
-        let number =
-            decimal::d128::from_str(s).expect("decimal::d128 should always parse without errors");
-        let status = decimal::d128::get_status();
-
-        if status.is_empty() {
-            Ok(number)
-        } else {
-            Err(status)
-        }
-    }
-}
-
-impl<'a> FixValue<'a> for bool {
-    type Error = &'static str;
-    type SerializeSettings = ();
-
-    #[inline]
-    fn serialize_with<B>(&self, buffer: &mut B, _settings: ()) -> usize
-    where
-        B: Buffer,
-    {
-        let byte = if *self { b'Y' } else { b'N' };
-        buffer.extend_from_slice(&[byte]);
-        1
-    }
-
-    #[inline]
-    fn deserialize(data: &'a [u8]) -> Result<Self, Self::Error> {
-        if data.len() != 1 {
-            Err(ERR_BOOL_LENGTH)
-        } else if data[0] == b'Y' {
-            Ok(true)
-        } else if data[0] == b'N' {
-            Ok(false)
-        } else {
-            Err(ERR_BOOL_CHAR)
-        }
-    }
-
-    #[inline]
-    fn deserialize_lossy(data: &'a [u8]) -> Result<Self, Self::Error> {
-        if data.len() != 1 {
-            Err(ERR_BOOL_LENGTH)
-        } else {
-            Ok(data[0] == b'Y')
-        }
-    }
-}
-
-impl<'a> FixValue<'a> for &'a str {
-    type Error = std::str::Utf8Error;
-    type SerializeSettings = ();
-
-    #[inline]
-    fn serialize_with<B>(&self, buffer: &mut B, _settings: ()) -> usize
-    where
-        B: Buffer,
-    {
-        buffer.extend_from_slice(self.as_bytes());
-        self.as_bytes().len()
-    }
-
-    #[inline]
-    fn deserialize(data: &'a [u8]) -> Result<Self, Self::Error> {
-        std::str::from_utf8(data)
-    }
-}
-
-impl<'a> FixValue<'a> for u8 {
-    type Error = &'static str;
-    type SerializeSettings = ();
-
-    #[inline]
-    fn serialize_with<B>(&self, buffer: &mut B, _settings: ()) -> usize
-    where
-        B: Buffer,
-    {
-        buffer.extend_from_slice(&[*self]);
-        1
-    }
-
-    #[inline]
-    fn deserialize(data: &'a [u8]) -> Result<Self, Self::Error> {
-        Ok(data[0])
-    }
-}
-
-impl<'a> FixValue<'a> for &'a [u8] {
-    type Error = std::convert::Infallible;
-    type SerializeSettings = ();
-
-    #[inline]
-    fn serialize_with<B>(&self, buffer: &mut B, _settings: ()) -> usize
-    where
-        B: Buffer,
-    {
-        buffer.extend_from_slice(self);
-        self.len()
-    }
-
-    #[inline]
-    fn deserialize(data: &'a [u8]) -> Result<Self, Self::Error> {
-        Ok(data)
-    }
-}
-
-impl<'a, const N: usize> FixValue<'a> for [u8; N] {
-    type Error = ();
-    type SerializeSettings = ();
-
-    #[inline]
-    fn serialize_with<B>(&self, buffer: &mut B, settings: ()) -> usize
-    where
-        B: Buffer,
-    {
-        (&self).serialize_with(buffer, settings)
-    }
-
-    #[inline]
-    fn deserialize(data: &'a [u8]) -> Result<Self, Self::Error> {
-        data.try_into().map_err(|_| ())
-    }
-}
-
-impl<'a, const N: usize> FixValue<'a> for &'a [u8; N] {
-    type Error = ();
-    type SerializeSettings = ();
-
-    #[inline]
-    fn serialize_with<B>(&self, buffer: &mut B, _settings: ()) -> usize
-    where
-        B: Buffer,
-    {
-        buffer.extend_from_slice(&self[..]);
-        self.len()
-    }
-
-    #[inline]
-    fn deserialize(data: &'a [u8]) -> Result<Self, Self::Error> {
-        data.try_into().map_err(|_| ())
-    }
-}
-
-impl<'a> FixValue<'a> for TagU16 {
-    type Error = &'static str;
-    type SerializeSettings = ();
-
-    #[inline]
-    fn serialize_with<B>(&self, buffer: &mut B, _settings: ()) -> usize
-    where
-        B: Buffer,
-    {
-        let s = ToString::to_string(self);
-        buffer.extend_from_slice(s.as_bytes());
-        s.len()
-    }
-
-    #[inline]
-    fn deserialize(data: &'a [u8]) -> Result<Self, Self::Error> {
-        let s = std::str::from_utf8(data).map_err(|_| ERR_UTF8)?;
-        s.parse().map_err(|_| ERR_INT_INVALID)
-    }
-
-    #[inline]
-    fn deserialize_lossy(data: &'a [u8]) -> Result<Self, Self::Error> {
-        fn ascii_digit_to_u16(digit: u8) -> u16 {
-            (digit as u16).wrapping_sub(b'0' as u16)
-        }
-        let mut n = 0u16;
-        for byte in data.iter().copied() {
-            n = n.wrapping_mul(10).wrapping_add(ascii_digit_to_u16(byte));
-        }
-        TagU16::new(n).ok_or(ERR_INT_INVALID)
-    }
-}
-
-impl<'a> FixValue<'a> for u32 {
-    type Error = &'static str;
-    type SerializeSettings = ZeroPadding;
-
-    #[inline]
-    fn serialize_with<B>(&self, buffer: &mut B, padding: Self::SerializeSettings) -> usize
-    where
-        B: Buffer,
-    {
-        if padding.0 == 0 {
-            let s = ToString::to_string(self);
-            buffer.extend_from_slice(s.as_bytes());
-            return s.len();
-        }
-        let initial_len = buffer.len();
-        buffer.resize(buffer.len() + padding.0, b'0');
-        let bytes = buffer.as_mut_slice();
-        let mut multiplier = 1;
-        for i in (0..padding.0).rev() {
-            bytes[i + initial_len] = ((self / multiplier) % 10).wrapping_add(b'0' as u32) as u8;
-            multiplier *= 10;
-        }
-        padding.0
-    }
-
-    #[inline]
-    fn deserialize(data: &'a [u8]) -> Result<Self, Self::Error> {
-        let s = std::str::from_utf8(data).map_err(|_| ERR_UTF8)?;
-        s.parse().map_err(|_| ERR_INT_INVALID)
-    }
-
-    #[inline]
-    fn deserialize_lossy(data: &'a [u8]) -> Result<Self, Self::Error> {
-        fn ascii_digit_to_u32(digit: u8) -> u32 {
-            (digit as u32).wrapping_sub(b'0' as u32)
-        }
-        let mut n = 0u32;
-        for byte in data.iter().copied() {
-            n = n.wrapping_mul(10).wrapping_add(ascii_digit_to_u32(byte));
-        }
-        Ok(n)
-    }
-}
-
-impl<'a> FixValue<'a> for i32 {
-    type Error = &'static str;
-    type SerializeSettings = ();
-
-    #[inline]
-    fn serialize_with<B>(&self, buffer: &mut B, _settings: ()) -> usize
-    where
-        B: Buffer,
-    {
-        let s = ToString::to_string(self);
-        buffer.extend_from_slice(s.as_bytes());
-        s.len()
-    }
-
-    #[inline]
-    fn deserialize(data: &'a [u8]) -> Result<Self, Self::Error> {
-        let s = std::str::from_utf8(data).map_err(|_| ERR_UTF8)?;
-        s.parse().map_err(|_| ERR_INT_INVALID)
-    }
-
-    #[inline]
-    fn deserialize_lossy(data: &'a [u8]) -> Result<Self, Self::Error> {
-        fn ascii_digit_to_i32(digit: u8) -> i32 {
-            digit as i32 - b'0' as i32
-        }
-        let mut n = 0;
-        for byte in data.iter().copied() {
-            n = n * 10 + ascii_digit_to_i32(byte);
-        }
-        let sign = if data[0] == b'-' { -1 } else { 1 };
-        Ok(n * sign)
-    }
-}
-
-impl<'a> FixValue<'a> for u64 {
-    type Error = &'static str;
-    type SerializeSettings = ();
-
-    #[inline]
-    fn serialize_with<B>(&self, buffer: &mut B, _settings: ()) -> usize
-    where
-        B: Buffer,
-    {
-        let s = ToString::to_string(self);
-        buffer.extend_from_slice(s.as_bytes());
-        s.len()
-    }
-
-    #[inline]
-    fn deserialize(data: &'a [u8]) -> Result<Self, Self::Error> {
-        let s = std::str::from_utf8(data).map_err(|_| ERR_UTF8)?;
-        s.parse().map_err(|_| ERR_INT_INVALID)
-    }
-
-    #[inline]
-    fn deserialize_lossy(data: &'a [u8]) -> Result<Self, Self::Error> {
-        fn ascii_digit_to_u64(digit: u8) -> u64 {
-            digit as u64 - b'0' as u64
-        }
-        let mut n = 0;
-        for byte in data.iter().copied() {
-            n = n * 10 + ascii_digit_to_u64(byte);
-        }
-        Ok(n)
-    }
-}
-
-impl<'a> FixValue<'a> for i64 {
-    type Error = &'static str;
-    type SerializeSettings = ();
-
-    #[inline]
-    fn serialize_with<B>(&self, buffer: &mut B, _settings: ()) -> usize
-    where
-        B: Buffer,
-    {
-        let s = ToString::to_string(self);
-        buffer.extend_from_slice(s.as_bytes());
-        s.len()
-    }
-
-    #[inline]
-    fn deserialize(data: &'a [u8]) -> Result<Self, Self::Error> {
-        let s = std::str::from_utf8(data).map_err(|_| ERR_UTF8)?;
-        s.parse().map_err(|_| ERR_INT_INVALID)
-    }
-
-    #[inline]
-    fn deserialize_lossy(data: &'a [u8]) -> Result<Self, Self::Error> {
-        fn ascii_digit_to_i64(digit: u8) -> i64 {
-            digit as i64 - b'0' as i64
-        }
-        let mut n = 0;
-        for byte in data.iter().copied() {
-            n = n * 10 + ascii_digit_to_i64(byte);
-        }
-        let sign = if data[0] == b'-' { -1 } else { 1 };
-        Ok(n * sign)
-    }
-}
-
-impl<'a> FixValue<'a> for usize {
-    type Error = &'static str;
-    type SerializeSettings = ();
-
-    #[inline]
-    fn serialize_with<B>(&self, buffer: &mut B, _settings: ()) -> usize
-    where
-        B: Buffer,
-    {
-        let s = ToString::to_string(self);
-        buffer.extend_from_slice(s.as_bytes());
-        s.len()
-    }
-
-    #[inline]
-    fn deserialize(data: &'a [u8]) -> Result<Self, Self::Error> {
-        let s = std::str::from_utf8(data).map_err(|_| ERR_UTF8)?;
-        s.parse().map_err(|_| ERR_INT_INVALID)
-    }
-
-    #[inline]
-    fn deserialize_lossy(data: &'a [u8]) -> Result<Self, Self::Error> {
-        fn ascii_digit_to_usize(digit: u8) -> usize {
-            digit as usize - b'0' as usize
-        }
-        let mut n = 0;
-        for byte in data.iter().copied() {
-            n = n * 10 + ascii_digit_to_usize(byte);
-        }
-        Ok(n)
-    }
-}
-
-#[cfg(test)]
-mod test {
-    use super::*;
-    use quickcheck_macros::quickcheck;
-
-    #[test]
-    fn serialize_bools() {
-        let mut buffer = Vec::new();
-        assert_eq!(true.serialize(&mut buffer), 1);
-        assert_eq!(false.serialize(&mut buffer), 1);
-        assert_eq!(&buffer[..], b"YN" as &[u8]);
-    }
-
-    #[quickcheck]
-    fn serialize_bytes(data: Vec<Vec<u8>>) -> bool {
-        let mut buffer = Vec::new();
-        for slice in data.iter() {
-            assert_eq!((&slice[..]).serialize(&mut buffer), slice.len());
-        }
-        &buffer[..] == &data.iter().flatten().copied().collect::<Vec<u8>>()[..]
-    }
-
-    #[quickcheck]
-    fn u32_serialize(n: u32) -> bool {
-        let mut buffer = Vec::new();
-        let s = FixValue::to_string(&n);
-        let bytes = s.as_bytes();
-        let len = n.serialize(&mut buffer);
-        bytes == buffer.as_slice() && len == bytes.len()
-    }
-
-    #[test]
-    fn serialize_country() {
-        let mut buffer = Vec::new();
-        assert_eq!(b"IT".serialize(&mut buffer), 2);
-        assert_eq!(&buffer[..], b"IT" as &[u8]);
-    }
-
-    #[test]
-    fn serialize_currency() {
-        let mut buffer = Vec::new();
-        assert_eq!(b"USD".serialize(&mut buffer), 3);
-        assert_eq!(&buffer[..], b"USD" as &[u8]);
-    }
->>>>>>> 6b7383ba
 }